apiVersion: kritis.grafeas.io/v1beta1
kind: ImageSecurityPolicy
metadata:
  name: my-isp
spec:
<<<<<<< HEAD
  attestationAuthorityNames:
  - test-attestor
  privateKeySecretName: test-attestor
=======
  attestationAuthorityName: test-attestor
>>>>>>> d68c3d54
  imageAllowlist:
  - gcr.io/{{ .Project }}/nginx-digest-whitelist:latest
  - gcr.io/{{ .Project }}/nginx-digest-whitelist@sha256:56e0af16f4a9d2401d3f55bc8d214d519f070b5317512c87568603f315a8be72
  packageVulnerabilityRequirements:
    maximumSeverity: HIGH
    maximumFixUnavailableSeverity: ALLOW_ALL
    allowlistCVEs:
      - providers/goog-vulnz/notes/CVE-2017-1000082
      - providers/goog-vulnz/notes/CVE-2017-1000081<|MERGE_RESOLUTION|>--- conflicted
+++ resolved
@@ -3,13 +3,8 @@
 metadata:
   name: my-isp
 spec:
-<<<<<<< HEAD
-  attestationAuthorityNames:
-  - test-attestor
   privateKeySecretName: test-attestor
-=======
   attestationAuthorityName: test-attestor
->>>>>>> d68c3d54
   imageAllowlist:
   - gcr.io/{{ .Project }}/nginx-digest-whitelist:latest
   - gcr.io/{{ .Project }}/nginx-digest-whitelist@sha256:56e0af16f4a9d2401d3f55bc8d214d519f070b5317512c87568603f315a8be72
