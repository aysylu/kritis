--- conflicted
+++ resolved
@@ -127,8 +127,7 @@
 			"test": {
 				ObjectMeta: metav1.ObjectMeta{Name: "test"},
 				Spec: v1beta1.AttestationAuthoritySpec{
-<<<<<<< HEAD
-					NoteReference: "provider/test",
+					NoteReference: "projects/test-1/notes/note-1",
 					PublicKeys: []v1beta1.PublicKey{
 						{
 							KeyType:      "PGP_KEY",
@@ -136,16 +135,11 @@
 							PgpPublicKey: base64.StdEncoding.EncodeToString([]byte(pub)),
 						},
 					},
-=======
-					NoteReference: "projects/test-1/notes/note-1",
-					PublicKeyList: []string{base64.StdEncoding.EncodeToString([]byte(pub))},
->>>>>>> 8a3de7da
 				}},
 			"test2": {
 				ObjectMeta: metav1.ObjectMeta{Name: "test2"},
 				Spec: v1beta1.AttestationAuthoritySpec{
-<<<<<<< HEAD
-					NoteReference: "provider/test2",
+					NoteReference: "projects/test-1/notes/note-2",
 					PublicKeys: []v1beta1.PublicKey{
 						{
 							KeyType:      "PGP_KEY",
@@ -153,10 +147,6 @@
 							PgpPublicKey: base64.StdEncoding.EncodeToString([]byte(pub2)),
 						},
 					},
-=======
-					NoteReference: "projects/test-1/notes/note-2",
-					PublicKeyList: []string{base64.StdEncoding.EncodeToString([]byte(pub2))},
->>>>>>> 8a3de7da
 				}}}
 		auth, exists := authMap[name]
 		if !exists {
@@ -338,8 +328,7 @@
 		return &v1beta1.AttestationAuthority{
 			ObjectMeta: metav1.ObjectMeta{Name: name},
 			Spec: v1beta1.AttestationAuthoritySpec{
-<<<<<<< HEAD
-				NoteReference: "provider/test",
+				NoteReference: "projects/test-1/notes/note-1",
 				PublicKeys: []v1beta1.PublicKey{
 					{
 						KeyType:      "PGP_KEY",
@@ -347,10 +336,6 @@
 						PgpPublicKey: base64.StdEncoding.EncodeToString([]byte(pub)),
 					},
 				},
-=======
-				NoteReference: "projects/test-1/notes/note-1",
-				PublicKeyList: []string{base64.StdEncoding.EncodeToString([]byte(pub))},
->>>>>>> 8a3de7da
 			}}, nil
 	}
 	mockValidate := func(_ v1beta1.ImageSecurityPolicy, image string, _ metadata.ReadWriteClient) ([]policy.Violation, error) {
@@ -550,34 +535,24 @@
 		"a1": {
 			ObjectMeta: metav1.ObjectMeta{Name: "a1"},
 			Spec: v1beta1.AttestationAuthoritySpec{
-<<<<<<< HEAD
-				NoteReference: "provider/test",
+				NoteReference: "projects/test-1/notes/note-1",
 				PublicKeys: []v1beta1.PublicKey{
 					{
 						KeyType:      "PGP_KEY",
 						PgpPublicKey: "testdata",
 					},
 				},
-=======
-				NoteReference: "projects/test-1/notes/note-1",
-				PublicKeyList: []string{"testdata"},
->>>>>>> 8a3de7da
 			}},
 		"a2": {
 			ObjectMeta: metav1.ObjectMeta{Name: "a2"},
 			Spec: v1beta1.AttestationAuthoritySpec{
-<<<<<<< HEAD
-				NoteReference: "provider/test",
+				NoteReference: "projects/test-1/notes/note-1",
 				PublicKeys: []v1beta1.PublicKey{
 					{
 						KeyType:      "PGP_KEY",
 						PgpPublicKey: "testdata",
 					},
 				},
-=======
-				NoteReference: "projects/test-1/notes/note-1",
-				PublicKeyList: []string{"testdata"},
->>>>>>> 8a3de7da
 			}},
 	}
 	authMock := func(ns string, name string) (*v1beta1.AttestationAuthority, error) {
@@ -638,34 +613,24 @@
 		"a1": {
 			ObjectMeta: metav1.ObjectMeta{Name: "a1"},
 			Spec: v1beta1.AttestationAuthoritySpec{
-<<<<<<< HEAD
-				NoteReference: "provider/test",
+				NoteReference: "projects/test-1/notes/note-1",
 				PublicKeys: []v1beta1.PublicKey{
 					{
 						KeyType:      "PGP_KEY",
 						PgpPublicKey: "testdata",
 					},
 				},
-=======
-				NoteReference: "projects/test-1/notes/note-1",
-				PublicKeyList: []string{"testdata"},
->>>>>>> 8a3de7da
 			}},
 		"a2": {
 			ObjectMeta: metav1.ObjectMeta{Name: "a2"},
 			Spec: v1beta1.AttestationAuthoritySpec{
-<<<<<<< HEAD
-				NoteReference: "provider/test",
+				NoteReference: "projects/test-1/notes/note-1",
 				PublicKeys: []v1beta1.PublicKey{
 					{
 						KeyType:      "PGP_KEY",
 						PgpPublicKey: "testdata",
 					},
 				},
-=======
-				NoteReference: "projects/test-1/notes/note-1",
-				PublicKeyList: []string{"testdata"},
->>>>>>> 8a3de7da
 			}},
 	}
 	authMock := func(ns string, name string) (*v1beta1.AttestationAuthority, error) {
